--- conflicted
+++ resolved
@@ -1,11 +1,7 @@
-<<<<<<< HEAD
-use crate::{index::BTreeIndex, record::{schema::FieldType, Layout, Schema}, tx::Transaction};
-=======
 use crate::{
     record::{Layout, Schema, schema::FieldType},
     tx::Transaction,
 };
->>>>>>> 3035abe2
 
 pub struct IndexInfo<'tx> {
     index_name: String,
