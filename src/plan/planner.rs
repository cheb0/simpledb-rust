--- conflicted
+++ resolved
@@ -1,8 +1,5 @@
 use std::sync::Arc;
 
-<<<<<<< HEAD
-use crate::{metadata::MetadataMgr, parse::{Parser, Statement}, plan::{project_plan::ProjectPlan, select_plan::SelectPlan, table_plan::TablePlan, Plan}, query::{Scan, UpdateScan}, record::{Schema, TableScan}, tx::Transaction, DbResult, index::Index};
-=======
 use crate::{
     DbResult,
     metadata::MetadataMgr,
@@ -12,7 +9,6 @@
     record::{Schema, TableScan},
     tx::Transaction,
 };
->>>>>>> 3035abe2
 
 pub struct Planner {
     parser: Parser,
@@ -97,27 +93,23 @@
     ) -> DbResult<i32> {
         let layout = self.metadata_mgr.get_layout(table_name, tx.clone())?;
         let mut scan = TableScan::new(tx.clone(), table_name, layout)?;
-
+        
         scan.insert()?;
-        let rid = scan.get_rid()?;        
+        let rid = scan.get_rid()?;
         let indexes = self.metadata_mgr.get_index_info(table_name, tx.clone())?;
 
         for (field, value) in fields.iter().zip(values.iter()) {
             scan.set_val(field, value.clone())?;
-            
+
             if let Some(index_info) = indexes.get(field) {
                 let mut index = index_info.open(tx.clone())?;
                 index.insert(value, &rid)?;
                 index.close();
             }
         }
-<<<<<<< HEAD
-        
+
         scan.close();
-=======
-        scan.close();
-
->>>>>>> 3035abe2
+
         Ok(1)
     }
 
@@ -170,6 +162,7 @@
     }
 }
 
+
 #[cfg(test)]
 mod tests {
     use super::*;
@@ -180,30 +173,30 @@
     #[test]
     fn test_execute_insert_with_index_maintenance() -> DbResult<()> {
         let db = temp_db()?;
-        
+
         let mut schema = Schema::new();
         schema.add_int_field("id");
         schema.add_string_field("name", 20);
         schema.add_int_field("age");
-        
+
         let tx = db.new_tx()?;
-        
+
         db.metadata_mgr().create_table("test_table", &schema, tx.clone())?;
         db.metadata_mgr().create_index("age_idx", "test_table", "age", tx.clone())?;
-        
+
         let insert_sql = "INSERT INTO test_table (id, name, age) VALUES (1, 'Alice', 25)";
         let result = db.planner().execute_update(insert_sql, tx.clone())?;
         assert_eq!(result, 1);
-        
+
         let indexes = db.metadata_mgr().get_index_info("test_table", tx.clone())?;
         assert!(indexes.contains_key("age"));
-        
+
         let age_index_info = indexes.get("age").unwrap();
         let mut age_index = age_index_info.open(tx.clone())?;
 
         age_index.before_first(&Constant::int(25))?;
         assert!(age_index.next()?, "Should find the inserted age value");
-        
+
         let rid = age_index.get_data_rid()?;
         assert_eq!(rid.block_number(), 0);
         assert_eq!(rid.slot(), 1);
@@ -224,36 +217,36 @@
     #[test]
     fn test_execute_insert_with_string_index() -> DbResult<()> {
         let db = temp_db()?;
-        
+
         let mut schema = Schema::new();
         schema.add_int_field("id");
         schema.add_string_field("name", 20);
         schema.add_int_field("age");
-        
+
         let tx = db.new_tx()?;
-        
+
         db.metadata_mgr().create_table("test_table", &schema, tx.clone())?;
         db.metadata_mgr().create_index("name_idx", "test_table", "name", tx.clone())?;
-        
+
         let result = db.planner().execute_update(
             &format!("INSERT INTO test_table (id, name, age) VALUES (1, 'Bob', 30)"),
             tx.clone()
         )?;
         assert_eq!(result, 1);
-        
+
         let indexes = db.metadata_mgr().get_index_info("test_table", tx.clone())?;
         assert!(indexes.contains_key("name"));
-        
+
         let name_index_info = indexes.get("name").unwrap();
         let mut name_index = name_index_info.open(tx.clone())?;
-        
+
         name_index.before_first(&Constant::string("Bob"))?;
         assert!(name_index.next()?, "Should find the inserted name value");
-        
+
         let rid = name_index.get_data_rid()?;
         assert_eq!(rid.block_number(), 0);
         assert_eq!(rid.slot(), 1);
-        
+
         name_index.close();
         tx.commit()?;
         Ok(())
@@ -262,24 +255,24 @@
     #[test]
     fn test_execute_insert_without_indexes() -> DbResult<()> {
         let db = temp_db()?;
-        
+
         let mut schema = Schema::new();
         schema.add_int_field("id");
         schema.add_string_field("name", 20);
         schema.add_int_field("age");
-        
+
         let tx = db.new_tx()?;
         db.metadata_mgr().create_table("test_table", &schema, tx.clone())?;
-        
+
         let result = db.planner().execute_update(
             &format!("INSERT INTO test_table (id, name, age) VALUES (1, 'Charlie', 35)"),
             tx.clone()
         )?;
         assert_eq!(result, 1);
-        
+
         let indexes = db.metadata_mgr().get_index_info("test_table", tx.clone())?;
         assert_eq!(indexes.len(), 0);
-        
+
         tx.commit()?;
         Ok(())
     }
