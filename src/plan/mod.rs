--- conflicted
+++ resolved
@@ -1,7 +1,5 @@
-<<<<<<< HEAD
 pub mod index_select_plan;
-=======
->>>>>>> 3035abe2
+pub mod planner;
 pub mod planner;
 pub mod project_plan;
 pub mod select_plan;
